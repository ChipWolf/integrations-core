import binascii
import math
import time

from cachetools import TTLCache
from lxml import etree as ET

from datadog_checks.base import is_affirmative
from datadog_checks.base.utils.common import ensure_unicode, to_native_string
from datadog_checks.base.utils.db.sql import compute_sql_signature
from datadog_checks.base.utils.db.statement_metrics import StatementMetrics
from datadog_checks.base.utils.db.utils import DBMAsyncJob, RateLimitingTTLCache, default_json_event_encoding
from datadog_checks.base.utils.serialization import json
from datadog_checks.base.utils.tracking import tracked_method

try:
    import datadog_agent
except ImportError:
    from ..stubs import datadog_agent

DEFAULT_COLLECTION_INTERVAL = 10

SQL_SERVER_QUERY_METRICS_COLUMNS = [
    "execution_count",
    "total_worker_time",
    "total_physical_reads",
    "total_logical_writes",
    "total_logical_reads",
    "total_clr_time",
    "total_elapsed_time",
    "total_rows",
    "total_dop",
    "total_grant_kb",
    "total_used_grant_kb",
    "total_ideal_grant_kb",
    "total_reserved_threads",
    "total_used_threads",
    "total_columnstore_segment_reads",
    "total_columnstore_segment_skips",
    "total_spills",
]

STATEMENT_METRICS_QUERY = """\
with qstats as (
    select TOP {limit} text, query_hash, query_plan_hash, last_execution_time, plan_handle,
           (select value from sys.dm_exec_plan_attributes(plan_handle) where attribute = 'dbid') as dbid,
           (select value from sys.dm_exec_plan_attributes(plan_handle) where attribute = 'user_id') as user_id,
           {query_metrics_columns}
    from sys.dm_exec_query_stats
        cross apply sys.dm_exec_sql_text(sql_handle)
    where last_execution_time > dateadd(second, -{collection_interval}, getdate())
)
select text, query_hash, query_plan_hash, CAST(S.dbid as int) as dbid, D.name as database_name, U.name as user_name, max(plan_handle) as plan_handle,
    {query_metrics_column_sums}
    from qstats S
    left join sys.databases D on S.dbid = D.database_id
    left join sys.sysusers U on S.user_id = U.uid
    group by text, query_hash, query_plan_hash, S.dbid, D.name, U.name
"""

PLAN_LOOKUP_QUERY = """\
select cast(query_plan as nvarchar(max)) as query_plan from sys.dm_exec_query_plan(CONVERT(varbinary(max), ?, 1))
"""


def _row_key(row):
    """
    :param row: a normalized row from STATEMENT_METRICS_QUERY
    :return: a tuple uniquely identifying this row
    """
    return row['database_name'], row['user_name'], row['query_signature'], row['query_hash'], row['query_plan_hash']


XML_PLAN_OBFUSCATION_ATTRS = {
    "StatementText",
    "ConstValue",
    "ScalarString",
    "ParameterCompiledValue",
}


def agent_check_getter(self):
    return self.check


def _hash_to_hex(hash):
    return to_native_string(binascii.hexlify(hash))


def obfuscate_xml_plan(raw_plan):
    """
    Obfuscates SQL text & Parameters from the provided SQL Server XML Plan
    Also strips unnecessary whitespace
    """
    tree = ET.fromstring(raw_plan)
    for e in tree.iter():
        if e.text:
            e.text = e.text.strip()
        if e.tail:
            e.tail = e.tail.strip()
        for k in XML_PLAN_OBFUSCATION_ATTRS:
            val = e.attrib.get(k, None)
            if val:
                e.attrib[k] = ensure_unicode(datadog_agent.obfuscate_sql(val))
    return to_native_string(ET.tostring(tree, encoding="UTF-8"))


class SqlserverStatementMetrics(DBMAsyncJob):
    """Collects query metrics and plans"""

    def __init__(self, check):
        self.check = check
        self.log = check.log
        collection_interval = float(
            check.statement_metrics_config.get('collection_interval', DEFAULT_COLLECTION_INTERVAL)
        )
        if collection_interval <= 0:
            collection_interval = DEFAULT_COLLECTION_INTERVAL
        self.collection_interval = collection_interval
        super(SqlserverStatementMetrics, self).__init__(
            check,
            run_sync=is_affirmative(check.statement_metrics_config.get('run_sync', False)),
            enabled=is_affirmative(check.statement_metrics_config.get('enabled', True)),
            expected_db_exceptions=(),
            min_collection_interval=check.min_collection_interval,
            config_host=check.resolved_hostname,
            dbms="sqlserver",
            rate_limit=1 / float(collection_interval),
            job_name="query-metrics",
            shutdown_callback=self._close_db_conn,
        )
        self.dm_exec_query_stats_row_limit = int(
            check.statement_metrics_config.get('dm_exec_query_stats_row_limit', 10000)
        )
        self._state = StatementMetrics()
        self._init_caches()
        self._conn_key_prefix = "dbm-"
        self._statement_metrics_query = None

    def _init_caches(self):
        # full_statement_text_cache: limit the ingestion rate of full statement text events per query_signature
        self._full_statement_text_cache = TTLCache(
            maxsize=self.check.instance.get('full_statement_text_cache_max_size', 10000),
            ttl=60 * 60 / self.check.instance.get('full_statement_text_samples_per_hour_per_query', 1),
        )

        # seen_plans_ratelimiter: limit the ingestion rate per unique plan.
        # plans, we only really need them once per hour
        self._seen_plans_ratelimiter = RateLimitingTTLCache(
            # assuming ~100 bytes per entry (query & plan signature, key hash, 4 pointers (ordered dict), expiry time)
            # total size: 10k * 100 = 1 Mb
            maxsize=int(self.check.instance.get('seen_samples_cache_maxsize', 10000)),
            ttl=60 * 60 / int(self.check.instance.get('samples_per_hour_per_query', 4)),
        )

    def _close_db_conn(self):
        pass

    def _get_available_query_metrics_columns(self, cursor, all_expected_columns):
        cursor.execute("select top 0 * from sys.dm_exec_query_stats")
        all_columns = set([i[0] for i in cursor.description])
        available_columns = [c for c in all_expected_columns if c in all_columns]
        missing_columns = set(all_expected_columns) - set(available_columns)
        if missing_columns:
            self.log.debug(
                "missing the following expected query metrics columns from dm_exec_query_stats: %s", missing_columns
            )
        self.log.debug("found available sys.dm_exec_query_stats columns: %s", available_columns)
        return available_columns

    def _get_statement_metrics_query_cached(self, cursor):
        if self._statement_metrics_query:
            return self._statement_metrics_query
        available_columns = self._get_available_query_metrics_columns(cursor, SQL_SERVER_QUERY_METRICS_COLUMNS)
        self._statement_metrics_query = STATEMENT_METRICS_QUERY.format(
            query_metrics_columns=', '.join(available_columns),
            query_metrics_column_sums=', '.join(['sum({}) as {}'.format(c, c) for c in available_columns]),
            collection_interval=int(math.ceil(self.collection_interval) * 2),
            limit=self.dm_exec_query_stats_row_limit,
        )
        return self._statement_metrics_query

    @tracked_method(agent_check_getter=agent_check_getter, track_result_length=True)
    def _load_raw_query_metrics_rows(self, cursor):
        self.log.debug("collecting sql server statement metrics")
        statement_metrics_query = self._get_statement_metrics_query_cached(cursor)
        self.log.debug("Running query [%s]", statement_metrics_query)
        cursor.execute(statement_metrics_query)
        columns = [i[0] for i in cursor.description]
        # construct row dicts manually as there's no DictCursor for pyodbc
        rows = [dict(zip(columns, row)) for row in cursor.fetchall()]
        self.log.debug("loaded sql server statement metrics len(rows)=%s", len(rows))
        return rows

    def _normalize_queries(self, rows):
        normalized_rows = []
        for row in rows:
            try:
                obfuscated_statement = datadog_agent.obfuscate_sql(row['text'])
            except Exception as e:
                # obfuscation errors are relatively common so only log them during debugging
                self.log.debug("Failed to obfuscate query: %s", e)
                self.check.count(
                    "dd.sqlserver.statements.error",
                    1,
                    **self.check.debug_stats_kwargs(tags=["error:obfuscate-query-{}".format(type(e))])
                )
                continue
            row['text'] = obfuscated_statement
            row['query_signature'] = compute_sql_signature(obfuscated_statement)
            row['query_hash'] = _hash_to_hex(row['query_hash'])
            row['query_plan_hash'] = _hash_to_hex(row['query_plan_hash'])
            row['plan_handle'] = _hash_to_hex(row['plan_handle'])
            normalized_rows.append(row)
        return normalized_rows

    def _collect_metrics_rows(self, cursor):
        rows = self._load_raw_query_metrics_rows(cursor)
        rows = self._normalize_queries(rows)
        if not rows:
            return []
        metric_columns = [c for c in rows[0].keys() if c.startswith("total_") or c == 'execution_count']
        rows = self._state.compute_derivative_rows(rows, metric_columns, key=_row_key)
        return rows

    @staticmethod
    def _to_metrics_payload_row(row):
        row = {k: v for k, v in row.items()}
        # truncate query text to the maximum length supported by metrics tags
        row['text'] = row['text'][0:200]
        return row

    def _to_metrics_payload(self, rows):
        return {
            'host': self.check.resolved_hostname,
            'timestamp': time.time() * 1000,
            'min_collection_interval': self.collection_interval,
            'tags': self.check.tags,
            'sqlserver_rows': [self._to_metrics_payload_row(r) for r in rows],
            'sqlserver_version': self.check.static_info_cache.get("version", ""),
            'ddagentversion': datadog_agent.get_version(),
        }

    @tracked_method(agent_check_getter=agent_check_getter)
    def collect_statement_metrics_and_plans(self):
        """
        Collects statement metrics and plans.
        :return:
        """
        plans_submitted = 0

        # re-use the check's conn module, but set extra_key=dbm- to ensure we get our own
        # raw connection. adodbapi and pyodbc modules are thread safe, but connections are not.
        with self.check.connection.open_managed_default_connection(key_prefix=self._conn_key_prefix):
            with self.check.connection.get_managed_cursor(key_prefix=self._conn_key_prefix) as cursor:
                rows = self._collect_metrics_rows(cursor)
                if not rows:
                    return
                for event in self._rows_to_fqt_events(rows):
                    self.check.database_monitoring_query_sample(json.dumps(event, default=default_json_event_encoding))
                payload = self._to_metrics_payload(rows)
                self.check.database_monitoring_query_metrics(json.dumps(payload, default=default_json_event_encoding))
                for event in self._collect_plans(rows, cursor):
                    self.check.database_monitoring_query_sample(json.dumps(event, default=default_json_event_encoding))
                    plans_submitted += 1

        self.check.count(
            "dd.sqlserver.statements.plans_submitted.count", plans_submitted, **self.check.debug_stats_kwargs()
        )
        self.check.gauge(
            "dd.sqlserver.statements.seen_plans_cache.len",
            len(self._seen_plans_ratelimiter),
            **self.check.debug_stats_kwargs()
        )
        self.check.gauge(
            "dd.sqlserver.statements.fqt_cache.len",
            len(self._full_statement_text_cache),
            **self.check.debug_stats_kwargs()
        )

    def _rows_to_fqt_events(self, rows):
        for row in rows:
            query_cache_key = _row_key(row)
            if query_cache_key in self._full_statement_text_cache:
                continue
            self._full_statement_text_cache[query_cache_key] = True
            tags = self.check.tags + ["db:{}".format(row['database_name'])]
            yield {
                "timestamp": time.time() * 1000,
                "host": self.check.resolved_hostname,
                "ddagentversion": datadog_agent.get_version(),
                "ddsource": "sqlserver",
                "ddtags": ",".join(tags),
                "dbm_type": "fqt",
                "db": {
                    "instance": row['database_name'],
                    "query_signature": row['query_signature'],
                    "user": row.get("user_name", None),
                    "statement": row['text'],
                },
                'sqlserver': {
                    'query_hash': row['query_hash'],
                    'query_plan_hash': row['query_plan_hash'],
                },
            }

    def run_job(self):
        self.collect_statement_metrics_and_plans()

<<<<<<< HEAD
    @tracked_method(agent_check_getter=agent_check_getter)
    def _load_plan(self, query_hash, query_plan_hash, cursor):
        self.log.debug("collecting plan. query_hash=%s query_plan_hash=%s", query_hash, query_plan_hash)
        self.log.debug("Running query [%s] %s", PLAN_LOOKUP_QUERY, (query_hash, query_plan_hash))
        cursor.execute(PLAN_LOOKUP_QUERY, ("0x" + query_hash, "0x" + query_plan_hash))
=======
    def _load_plan(self, plan_handle, cursor):
        self.log.debug("collecting plan. plan_handle=%s", plan_handle)
        self.log.debug("Running query [%s] %s", PLAN_LOOKUP_QUERY, (plan_handle,))
        cursor.execute(PLAN_LOOKUP_QUERY, ("0x" + plan_handle))
>>>>>>> 368295d5
        result = cursor.fetchall()
        if not result:
            self.log.debug("failed to loan plan, it must have just been expired out of the plan cache")
            return None
        return result[0][0]

    @tracked_method(agent_check_getter=agent_check_getter)
    def _collect_plans(self, rows, cursor):
        for row in rows:
            plan_key = (row['query_signature'], row['query_hash'], row['query_plan_hash'])
            if self._seen_plans_ratelimiter.acquire(plan_key):
                raw_plan = self._load_plan(row['plan_handle'], cursor)
                obfuscated_plan, collection_errors = None, None

                try:
                    obfuscated_plan = obfuscate_xml_plan(raw_plan)
                except Exception as e:
                    self.log.debug(
                        "failed to obfuscate XML Plan query_signature=%s query_hash=%s query_plan_hash=%s plan_handle=%s: %s",
                        row['query_signature'],
                        row['query_hash'],
                        row['query_plan_hash'],
                        row['plan_handle'],
                        e,
                    )
                    collection_errors = [{'code': "obfuscate_xml_plan_error", 'message': str(e)}]
                    self.check.count(
                        "dd.sqlserver.statements.error",
                        1,
                        **self.check.debug_stats_kwargs(tags=["error:obfuscate-xml-plan-{}".format(type(e))])
                    )

                tags = self.check.tags + ["db:{}".format(row['database_name'])]
                yield {
                    "host": self._db_hostname,
                    "ddagentversion": datadog_agent.get_version(),
                    "ddsource": "sqlserver",
                    "ddtags": ",".join(tags),
                    "timestamp": time.time() * 1000,
                    "dbm_type": "plan",
                    "db": {
                        "instance": row.get("database_name", None),
                        "plan": {
                            "definition": obfuscated_plan,
                            "signature": row['query_plan_hash'],
                            "collection_errors": collection_errors,
                        },
                        "query_signature": row['query_signature'],
                        "user": row.get("user_name", None),
                        "statement": row['text'],
                    },
                    'sqlserver': {
                        'query_hash': row['query_hash'],
                        'query_plan_hash': row['query_plan_hash'],
                    },
                }<|MERGE_RESOLUTION|>--- conflicted
+++ resolved
@@ -307,18 +307,11 @@
     def run_job(self):
         self.collect_statement_metrics_and_plans()
 
-<<<<<<< HEAD
     @tracked_method(agent_check_getter=agent_check_getter)
-    def _load_plan(self, query_hash, query_plan_hash, cursor):
-        self.log.debug("collecting plan. query_hash=%s query_plan_hash=%s", query_hash, query_plan_hash)
-        self.log.debug("Running query [%s] %s", PLAN_LOOKUP_QUERY, (query_hash, query_plan_hash))
-        cursor.execute(PLAN_LOOKUP_QUERY, ("0x" + query_hash, "0x" + query_plan_hash))
-=======
     def _load_plan(self, plan_handle, cursor):
         self.log.debug("collecting plan. plan_handle=%s", plan_handle)
         self.log.debug("Running query [%s] %s", PLAN_LOOKUP_QUERY, (plan_handle,))
         cursor.execute(PLAN_LOOKUP_QUERY, ("0x" + plan_handle))
->>>>>>> 368295d5
         result = cursor.fetchall()
         if not result:
             self.log.debug("failed to loan plan, it must have just been expired out of the plan cache")
