# (C) Datadog, Inc. 2021-present
# All rights reserved
# Licensed under a 3-clause BSD style license (see LICENSE)
import json
import logging
import os
from copy import deepcopy
from itertools import chain

import mock
import pytest

from datadog_checks.dev.fs import read_file
from datadog_checks.silk import SilkCheck
from datadog_checks.silk.metrics import BLOCKSIZE_METRICS, METRICS, READ_WRITE_METRICS, Metric

<<<<<<< HEAD
from .common import BLOCKSIZE_METRICS, HERE, HOST, METRICS
=======
from . import common
>>>>>>> 6d496b81


@pytest.mark.integration
@pytest.mark.usefixtures('dd_environment')
def test_check(aggregator, instance, dd_run_check):
    check = SilkCheck('silk', {}, [instance])
    dd_run_check(check)
    base_tags = ['silk_host:localhost:80', 'system_id:5501', 'system_name:K2-5501', 'test:silk']

<<<<<<< HEAD
    for metric in METRICS + BLOCKSIZE_METRICS:
=======
    for metric in common.METRICS:
>>>>>>> 6d496b81
        aggregator.assert_metric(metric)
        for tag in base_tags:
            aggregator.assert_metric_has_tag(metric, tag)

    aggregator.assert_service_check('silk.can_connect', SilkCheck.OK)
    aggregator.assert_service_check('silk.system.state', SilkCheck.OK)
    aggregator.assert_service_check('silk.server.state', SilkCheck.OK, count=2)


@pytest.mark.integration
@pytest.mark.usefixtures("dd_environment")
def test_submit_system_state(instance, datadog_agent):
    check = SilkCheck('silk', {}, [instance])
    check.check_id = 'test:123'
    system_tags = check.submit_system_state()
    expected_system_tags = ['system_name:K2-5501', 'system_id:5501']

    version_metadata = {
        'version.scheme': 'silk',  # silk does not use semver
        'version.major': '6',
        'version.minor': '0',
        'version.patch': '102',
        'version.release': '25',
        'version.raw': '6.0.102.25',
    }

    datadog_agent.assert_metadata('test:123', version_metadata)
    assert system_tags == expected_system_tags


def test_submit_system_state_error(aggregator, instance, caplog):
    caplog.set_level(logging.DEBUG)
    check = SilkCheck('silk', {}, [instance])

    check._get_data = mock.MagicMock(side_effect=[(None, 404)])
    check.submit_system_state()

    assert (
        "Could not access system state and version info, got response code `404` from endpoint `system/state`"
        in caplog.text
    )


def test_error_msg_response(dd_run_check, aggregator, instance):
    error_response = {"error_msg": "Statistics data is unavailable while system is OFFLINE"}
    with mock.patch('datadog_checks.base.utils.http.requests.Response.json') as g:
        g.return_value = error_response
        check = SilkCheck('silk', {}, [instance])
        dd_run_check(check)
        aggregator.assert_service_check('silk.can_connect', SilkCheck.WARNING)


def test_incorrect_config(dd_run_check, aggregator):
    invalid_instance = {'host_addres': 'localhost'}  # misspelled required parameter
    with pytest.raises(Exception):
        check = SilkCheck('silk', {}, [invalid_instance])
        dd_run_check(check)


def test_unreachable_endpoint(dd_run_check, aggregator):
    invalid_instance = {
        'host_address': 'http://{}:81'.format(common.HOST),
    }
    check = SilkCheck('silk', {}, [invalid_instance])

    with pytest.raises(Exception):
        dd_run_check(check)
    aggregator.assert_service_check('silk.can_connect', SilkCheck.CRITICAL)


def mock_get_data(url):
    file_contents = read_file(os.path.join(common.HERE, 'fixtures', 'stats', url))
    response = json.loads(file_contents)
    return [(response, 200)]


@pytest.mark.parametrize(
    'get_data_url, expected_metrics, metrics_to_collect',
    [
        pytest.param(
            'system__bs_breakdown=True.json',  # `?` had to be removed to pass windows CI
            [
                'silk.system.block_size.io_ops.avg',
                'silk.system.block_size.latency.inner',
                'silk.system.block_size.latency.outer',
                'silk.system.block_size.throughput.avg',
            ],
            {
                'stats/system?__bs_breakdown=True': Metric(
                    **{
                        'prefix': 'system.block_size',
                        'metrics': {
                            'iops_avg': 'io_ops.avg',
                            'latency_inner': 'latency.inner',
                            'latency_outer': 'latency.outer',
                            'throughput_avg': 'throughput.avg',
                        },
                        'tags': {
                            'resolution': 'resolution',
                            'bs': 'block_size',
                        },
                    }
                )
            },
            id="system bs metrics",
        ),
        pytest.param(
            'volumes__bs_breakdown=True.json',
            [
                'silk.volume.block_size.io_ops.avg',
                'silk.volume.block_size.latency.inner',
                'silk.volume.block_size.latency.outer',
                'silk.volume.block_size.throughput.avg',
            ],
            {
                'stats/volumes?__bs_breakdown=True': Metric(
                    **{
                        'prefix': 'volume.block_size',
                        'metrics': {
                            'iops_avg': ('io_ops.avg', 'gauge'),
                            'latency_inner': 'latency.inner',
                            'latency_outer': 'latency.outer',
                            'throughput_avg': 'throughput.avg',
                        },
                        'tags': {
                            'peer_k2_name': 'peer_name',
                            'volume_name': 'volume_name',
                            'resolution': 'resolution',
                            'bs': 'block_size',
                        },
                    }
                )
            },
            id="volume bs metrics",
        ),
        pytest.param(
            'volumes__rw_breakdown=True.json',
            [
                'silk.volume.read.io_ops.avg',
                'silk.volume.read.latency.inner',
                'silk.volume.read.latency.outer',
                'silk.volume.read.throughput.avg',
                'silk.volume.write.io_ops.avg',
                'silk.volume.write.latency.inner',
                'silk.volume.write.latency.outer',
                'silk.volume.write.throughput.avg',
            ],
            {
                'stats/volumes?__rw_breakdown=True': Metric(
                    **{
                        'prefix': 'volume',
                        'metrics': {
                            'iops_avg': ('io_ops.avg', 'gauge'),
                            'latency_inner': 'latency.inner',
                            'latency_outer': 'latency.outer',
                            'throughput_avg': 'throughput.avg',
                        },
                        'tags': {
                            'peer_k2_name': 'peer_name',
                            'volume_name': 'volume_name',
                            'resolution': 'resolution',
                        },
                        'field_to_name': {
                            'rw': {
                                'r': 'read',
                                'w': 'write',
                            }
                        },
                    }
                )
            },
            id="volume rw metrics",
        ),
        pytest.param(
            'system__rw_breakdown=True.json',
            [
                'silk.system.read.io_ops.avg',
                'silk.system.read.latency.inner',
                'silk.system.read.latency.outer',
                'silk.system.read.throughput.avg',
                'silk.system.write.io_ops.avg',
                'silk.system.write.latency.inner',
                'silk.system.write.latency.outer',
                'silk.system.write.throughput.avg',
            ],
            {
                'stats/system?__rw_breakdown=True': Metric(
                    **{
                        'prefix': 'system',
                        'metrics': {
                            'iops_avg': 'io_ops.avg',
                            'latency_inner': 'latency.inner',
                            'latency_outer': 'latency.outer',
                            'throughput_avg': 'throughput.avg',
                        },
                        'tags': {
                            'resolution': 'resolution',
                        },
                        'field_to_name': {
                            'rw': {
                                'r': 'read',
                                'w': 'write',
                            }
                        },
                    }
                )
            },
            id="system rw metrics",
        ),
    ],
)
def test_bs_rw_metrics(dd_run_check, aggregator, instance, get_data_url, expected_metrics, metrics_to_collect):
    check = SilkCheck('silk', {}, [instance])
    check._get_data = mock.MagicMock(side_effect=mock_get_data(get_data_url))
    check.metrics_to_collect = metrics_to_collect
    base_tags = ['silk_host:localhost:80', 'system_id:5501', 'system_name:K2-5501', 'test:silk']
    check.collect_metrics(base_tags)

    for metric in expected_metrics:
        aggregator.assert_metric(metric)
        for tag in base_tags:
            aggregator.assert_metric_has_tag(metric, tag)


@pytest.mark.parametrize(
    'enable_rw, enable_bs, extra_metrics_to_collect',
    [
        pytest.param(False, False, {}, id="both disabled"),
        pytest.param(True, True, dict(chain(BLOCKSIZE_METRICS.items(), READ_WRITE_METRICS.items())), id="both enabled"),
        pytest.param(False, True, deepcopy(BLOCKSIZE_METRICS), id="bs enabled"),
        pytest.param(True, False, deepcopy(READ_WRITE_METRICS), id="rw enabled"),
    ],
)
def test_metrics_to_collect(dd_run_check, aggregator, instance, enable_rw, enable_bs, extra_metrics_to_collect):
    inst = deepcopy(instance)
    inst['enable_read_write_statistics'] = enable_rw
    inst['enable_blocksize_statistics'] = enable_bs

    check = SilkCheck('silk', {}, [inst])

    expected_metrics_to_collect = deepcopy(METRICS)
    expected_metrics_to_collect.update(extra_metrics_to_collect)
    assert sorted(check.metrics_to_collect.keys()) == sorted(expected_metrics_to_collect.keys())<|MERGE_RESOLUTION|>--- conflicted
+++ resolved
@@ -14,11 +14,7 @@
 from datadog_checks.silk import SilkCheck
 from datadog_checks.silk.metrics import BLOCKSIZE_METRICS, METRICS, READ_WRITE_METRICS, Metric
 
-<<<<<<< HEAD
-from .common import BLOCKSIZE_METRICS, HERE, HOST, METRICS
-=======
 from . import common
->>>>>>> 6d496b81
 
 
 @pytest.mark.integration
@@ -28,11 +24,7 @@
     dd_run_check(check)
     base_tags = ['silk_host:localhost:80', 'system_id:5501', 'system_name:K2-5501', 'test:silk']
 
-<<<<<<< HEAD
-    for metric in METRICS + BLOCKSIZE_METRICS:
-=======
     for metric in common.METRICS:
->>>>>>> 6d496b81
         aggregator.assert_metric(metric)
         for tag in base_tags:
             aggregator.assert_metric_has_tag(metric, tag)
