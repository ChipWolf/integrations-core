#
# At the time of writing (Sept 24 2021), this was the latest version of these
# libraries.
#
tuf==0.17.0; python_version < "3.0"
<<<<<<< HEAD
tuf==0.18.1; python_version > "3.0"
in-toto==1.0.1; python_version < "3.0"
in-toto==1.1.1; python_version > "3.0"
=======
tuf==0.19.0; python_version > "3.0"
in-toto==1.0.1
>>>>>>> a4ef082b
#
# Make sure TUF and in-toto use the same version of this library, which they
# both use in common. At the time of writing (Sept 24 2021), this was the latest
# version of the library.
#
securesystemslib[crypto,pynacl]==0.20.1; python_version < "3.0"
securesystemslib[crypto,pynacl]==0.21.0; python_version > "3.0"<|MERGE_RESOLUTION|>--- conflicted
+++ resolved
@@ -1,16 +1,10 @@
 #
-# At the time of writing (Sept 24 2021), this was the latest version of these
+# At the time of writing (October 28 2021), this was the latest version of these
 # libraries.
 #
-tuf==0.17.0; python_version < "3.0"
-<<<<<<< HEAD
-tuf==0.18.1; python_version > "3.0"
+tuf==0.19.0; python_version > "3.0"
 in-toto==1.0.1; python_version < "3.0"
 in-toto==1.1.1; python_version > "3.0"
-=======
-tuf==0.19.0; python_version > "3.0"
-in-toto==1.0.1
->>>>>>> a4ef082b
 #
 # Make sure TUF and in-toto use the same version of this library, which they
 # both use in common. At the time of writing (Sept 24 2021), this was the latest
