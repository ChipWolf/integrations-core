{
<<<<<<< HEAD
  "categories": [
    "os & system",
    "log collection"
  ],
  "creates_events": false,
  "description": "Collect and graph Microsoft Active Directory metrics",
  "display_name": "Active Directory",
  "guid": "ba667ff3-cf6a-458c-aa4b-1172f33de562",
  "is_public": true,
  "maintainer": "help@datadoghq.com",
  "manifest_version": "1.0.0",
  "metric_prefix": "active_directory.",
  "metric_to_check": "active_directory.dra.inbound.objects.persec",
  "name": "active_directory",
  "public_title": "Active Directory",
  "short_description": "Collect and graph Microsoft Active Directory metrics",
  "support": "core",
  "supported_os": [
    "windows"
  ],
  "type": "check",
  "integration_id": "active-directory",
=======
  "manifest_version": "2.0.0",
  "app_uuid": "e03a0916-8708-4417-82e4-1f0c7bbee655",
  "app_id": "active-directory",
  "display_on_public_website": true,
  "tile": {
    "overview": "README.md#Overview",
    "configuration": "README.md#Setup",
    "support": "README.md#Support",
    "changelog": "CHANGELOG.md",
    "description": "Collect and graph Microsoft Active Directory metrics",
    "title": "Active Directory",
    "media": [],
    "classifier_tags": [
      "Supported OS::Windows",
      "Category::OS & System",
      "Category::Log Collection"
    ]
  },
  "author": {
    "support_email": "help@datadoghq.com",
    "name": "Datadog",
    "homepage": "https://www.datadoghq.com",
    "sales_email": "info@datadoghq.com"
  },
  "oauth": {},
>>>>>>> 076cd0ec
  "assets": {
    "integration": {
      "source_type_name": "Active Directory",
      "configuration": {
        "spec": "assets/configuration/spec.yaml"
      },
      "events": {
        "creates_events": false
      },
      "metrics": {
        "prefix": "active_directory.",
        "check": "active_directory.dra.inbound.objects.persec",
        "metadata_path": "metadata.csv"
      },
      "service_checks": {
        "metadata_path": "assets/service_checks.json"
      }
    },
    "dashboards": {
      "Active Directory": "assets/dashboards/active_directory.json"
    },
    "monitors": {
      "[Active Directory] Elevated LDAP binding duration for host {{host.name}}": "assets/monitors/ldap_binding.json",
      "[Active Directory] Anomalous number of sessions for connected LDAP clients for host: {{host.name}}": "assets/monitors/ldap_client_sessions.json",
      "[Active Directory] Anomalous number of successful LDAP bindings for host: {{host.name}}": "assets/monitors/ldap_binding_successful.json"
    },
    "logs": {
      "source": "ruby"
    }
  }
}<|MERGE_RESOLUTION|>--- conflicted
+++ resolved
@@ -1,28 +1,4 @@
 {
-<<<<<<< HEAD
-  "categories": [
-    "os & system",
-    "log collection"
-  ],
-  "creates_events": false,
-  "description": "Collect and graph Microsoft Active Directory metrics",
-  "display_name": "Active Directory",
-  "guid": "ba667ff3-cf6a-458c-aa4b-1172f33de562",
-  "is_public": true,
-  "maintainer": "help@datadoghq.com",
-  "manifest_version": "1.0.0",
-  "metric_prefix": "active_directory.",
-  "metric_to_check": "active_directory.dra.inbound.objects.persec",
-  "name": "active_directory",
-  "public_title": "Active Directory",
-  "short_description": "Collect and graph Microsoft Active Directory metrics",
-  "support": "core",
-  "supported_os": [
-    "windows"
-  ],
-  "type": "check",
-  "integration_id": "active-directory",
-=======
   "manifest_version": "2.0.0",
   "app_uuid": "e03a0916-8708-4417-82e4-1f0c7bbee655",
   "app_id": "active-directory",
@@ -48,7 +24,6 @@
     "sales_email": "info@datadoghq.com"
   },
   "oauth": {},
->>>>>>> 076cd0ec
   "assets": {
     "integration": {
       "source_type_name": "Active Directory",
