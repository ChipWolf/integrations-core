{
<<<<<<< HEAD
  "categories": [
    "os & system"
  ],
  "creates_events": false,
  "display_name": "System Swap",
  "guid": "4b3dcc12-7bc9-474a-960f-14680eb587a3",
  "is_public": true,
  "maintainer": "help@datadoghq.com",
  "manifest_version": "1.0.0",
  "metric_prefix": "system.",
  "metric_to_check": "system.swap.swapped_in",
  "name": "system_swap",
  "public_title": "System Swap",
  "short_description": "Adds some optional swap memory checks.",
  "support": "core",
  "supported_os": [
    "linux",
    "mac_os",
    "windows"
  ],
  "type": "check",
  "integration_id": "system",
=======
  "manifest_version": "2.0.0",
  "app_uuid": "1277b5c1-8a15-47d1-83d0-d2c1aa128c64",
  "app_id": "system",
  "display_on_public_website": true,
  "tile": {
    "overview": "README.md#Overview",
    "configuration": "README.md#Setup",
    "support": "README.md#Support",
    "changelog": "CHANGELOG.md",
    "description": "Adds some optional swap memory checks.",
    "title": "System Swap",
    "media": [],
    "classifier_tags": [
      "Supported OS::Linux",
      "Supported OS::macOS",
      "Supported OS::Windows",
      "Category::OS & System"
    ]
  },
  "author": {
    "support_email": "help@datadoghq.com",
    "name": "Datadog",
    "homepage": "https://www.datadoghq.com",
    "sales_email": "info@datadoghq.com"
  },
  "oauth": {},
>>>>>>> 076cd0ec
  "assets": {
    "integration": {
      "source_type_name": "System Swap",
      "configuration": {
        "spec": "assets/configuration/spec.yaml"
      },
      "events": {
        "creates_events": false
      },
      "metrics": {
        "prefix": "system.",
        "check": "system.swap.swapped_in",
        "metadata_path": "metadata.csv"
      },
      "service_checks": {
        "metadata_path": "assets/service_checks.json"
      }
    }
  }
}<|MERGE_RESOLUTION|>--- conflicted
+++ resolved
@@ -1,28 +1,4 @@
 {
-<<<<<<< HEAD
-  "categories": [
-    "os & system"
-  ],
-  "creates_events": false,
-  "display_name": "System Swap",
-  "guid": "4b3dcc12-7bc9-474a-960f-14680eb587a3",
-  "is_public": true,
-  "maintainer": "help@datadoghq.com",
-  "manifest_version": "1.0.0",
-  "metric_prefix": "system.",
-  "metric_to_check": "system.swap.swapped_in",
-  "name": "system_swap",
-  "public_title": "System Swap",
-  "short_description": "Adds some optional swap memory checks.",
-  "support": "core",
-  "supported_os": [
-    "linux",
-    "mac_os",
-    "windows"
-  ],
-  "type": "check",
-  "integration_id": "system",
-=======
   "manifest_version": "2.0.0",
   "app_uuid": "1277b5c1-8a15-47d1-83d0-d2c1aa128c64",
   "app_id": "system",
@@ -49,7 +25,6 @@
     "sales_email": "info@datadoghq.com"
   },
   "oauth": {},
->>>>>>> 076cd0ec
   "assets": {
     "integration": {
       "source_type_name": "System Swap",
