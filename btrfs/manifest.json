--- conflicted
+++ resolved
@@ -1,27 +1,4 @@
 {
-<<<<<<< HEAD
-  "categories": [
-    "os & system"
-  ],
-  "creates_events": false,
-  "display_name": "Btrfs",
-  "guid": "54f9329a-8270-4f5a-bd4b-cd169abfc791",
-  "is_public": true,
-  "maintainer": "help@datadoghq.com",
-  "manifest_version": "1.0.0",
-  "metric_prefix": "btrfs.",
-  "metric_to_check": "system.disk.btrfs.total",
-  "name": "btrfs",
-  "public_title": "Btrfs",
-  "short_description": "Monitor usage on Btrfs volumes so you can respond before they fill up.",
-  "support": "core",
-  "supported_os": [
-    "linux",
-    "mac_os"
-  ],
-  "type": "check",
-  "integration_id": "btrfs",
-=======
   "manifest_version": "2.0.0",
   "app_uuid": "471f9447-678b-4199-9503-7170b65d07c5",
   "app_id": "btrfs",
@@ -47,7 +24,6 @@
     "sales_email": "info@datadoghq.com"
   },
   "oauth": {},
->>>>>>> 076cd0ec
   "assets": {
     "integration": {
       "source_type_name": "Btrfs",
