{
<<<<<<< HEAD
  "display_name": "Aerospike",
  "maintainer": "help@datadoghq.com",
  "manifest_version": "1.0.0",
  "name": "aerospike",
  "metric_prefix": "aerospike.",
  "metric_to_check": "aerospike.uptime",
  "creates_events": false,
  "short_description": "Collect cluster and namespaces statistics from the Aerospike database",
  "guid": "582de9e7-0c99-4037-9cc5-bc34612ce039",
  "support": "core",
  "supported_os": [
    "linux"
  ],
  "public_title": "Aerospike",
  "categories": [
    "data store",
    "autodiscovery",
    "log collection"
  ],
  "type": "check",
  "is_public": true,
  "integration_id": "aerospike",
=======
  "manifest_version": "2.0.0",
  "app_uuid": "68799442-b764-489c-8bbd-44cb11a15f4e",
  "app_id": "aerospike",
  "display_on_public_website": true,
  "tile": {
    "overview": "README.md#Overview",
    "configuration": "README.md#Setup",
    "support": "README.md#Support",
    "changelog": "CHANGELOG.md",
    "description": "Collect cluster and namespaces statistics from the Aerospike database",
    "title": "Aerospike",
    "media": [],
    "classifier_tags": [
      "Supported OS::Linux",
      "Category::Data Store",
      "Category::Autodiscovery",
      "Category::Log Collection"
    ]
  },
  "author": {
    "support_email": "help@datadoghq.com",
    "name": "Datadog",
    "homepage": "https://www.datadoghq.com",
    "sales_email": "info@datadoghq.com"
  },
  "oauth": {},
>>>>>>> 076cd0ec
  "assets": {
    "integration": {
      "source_type_name": "Aerospike",
      "configuration": {
        "spec": "assets/configuration/spec.yaml"
      },
      "events": {
        "creates_events": false
      },
      "metrics": {
        "prefix": "aerospike.",
        "check": "aerospike.uptime",
        "metadata_path": "metadata.csv"
      },
      "service_checks": {
        "metadata_path": "assets/service_checks.json"
      }
    },
    "dashboards": {
      "Aerospike Overview": "assets/dashboards/overview.json"
    },
    "logs": {
      "source": "aerospike"
    }
  }
}<|MERGE_RESOLUTION|>--- conflicted
+++ resolved
@@ -1,28 +1,4 @@
 {
-<<<<<<< HEAD
-  "display_name": "Aerospike",
-  "maintainer": "help@datadoghq.com",
-  "manifest_version": "1.0.0",
-  "name": "aerospike",
-  "metric_prefix": "aerospike.",
-  "metric_to_check": "aerospike.uptime",
-  "creates_events": false,
-  "short_description": "Collect cluster and namespaces statistics from the Aerospike database",
-  "guid": "582de9e7-0c99-4037-9cc5-bc34612ce039",
-  "support": "core",
-  "supported_os": [
-    "linux"
-  ],
-  "public_title": "Aerospike",
-  "categories": [
-    "data store",
-    "autodiscovery",
-    "log collection"
-  ],
-  "type": "check",
-  "is_public": true,
-  "integration_id": "aerospike",
-=======
   "manifest_version": "2.0.0",
   "app_uuid": "68799442-b764-489c-8bbd-44cb11a15f4e",
   "app_id": "aerospike",
@@ -49,7 +25,6 @@
     "sales_email": "info@datadoghq.com"
   },
   "oauth": {},
->>>>>>> 076cd0ec
   "assets": {
     "integration": {
       "source_type_name": "Aerospike",
