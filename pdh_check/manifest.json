{
<<<<<<< HEAD
  "categories": [
    "os & system"
  ],
  "creates_events": false,
  "display_name": "PDH",
  "guid": "D09B3410-00A0-4789-ABD7-7740C3FE211F",
  "is_public": true,
  "maintainer": "help@datadoghq.com",
  "manifest_version": "1.0.0",
  "metric_prefix": "pdh.",
  "name": "pdh_check",
  "public_title": "PDH Check",
  "short_description": "Collect and graph any Windows Performance Counters.",
  "support": "core",
  "supported_os": [
    "windows"
  ],
  "type": "check",
  "integration_id": "pdh",
=======
  "manifest_version": "2.0.0",
  "app_uuid": "75f6813c-934c-4f1a-b8f4-71f9f1911165",
  "app_id": "pdh",
  "display_on_public_website": true,
  "tile": {
    "overview": "README.md#Overview",
    "configuration": "README.md#Setup",
    "support": "README.md#Support",
    "changelog": "CHANGELOG.md",
    "description": "Collect and graph any Windows Performance Counters.",
    "title": "PDH Check",
    "media": [],
    "classifier_tags": [
      "Supported OS::Windows",
      "Category::OS & System"
    ]
  },
  "author": {
    "support_email": "help@datadoghq.com",
    "name": "Datadog",
    "homepage": "https://www.datadoghq.com",
    "sales_email": "info@datadoghq.com"
  },
  "oauth": {},
>>>>>>> 7bf7924d
  "assets": {
    "integration": {
      "source_type_name": "PDH",
      "configuration": {
        "spec": "assets/configuration/spec.yaml"
      },
      "events": {
        "creates_events": false
      },
      "service_checks": {
        "metadata_path": "assets/service_checks.json"
      }
    }
  }
}<|MERGE_RESOLUTION|>--- conflicted
+++ resolved
@@ -1,25 +1,4 @@
 {
-<<<<<<< HEAD
-  "categories": [
-    "os & system"
-  ],
-  "creates_events": false,
-  "display_name": "PDH",
-  "guid": "D09B3410-00A0-4789-ABD7-7740C3FE211F",
-  "is_public": true,
-  "maintainer": "help@datadoghq.com",
-  "manifest_version": "1.0.0",
-  "metric_prefix": "pdh.",
-  "name": "pdh_check",
-  "public_title": "PDH Check",
-  "short_description": "Collect and graph any Windows Performance Counters.",
-  "support": "core",
-  "supported_os": [
-    "windows"
-  ],
-  "type": "check",
-  "integration_id": "pdh",
-=======
   "manifest_version": "2.0.0",
   "app_uuid": "75f6813c-934c-4f1a-b8f4-71f9f1911165",
   "app_id": "pdh",
@@ -44,7 +23,6 @@
     "sales_email": "info@datadoghq.com"
   },
   "oauth": {},
->>>>>>> 7bf7924d
   "assets": {
     "integration": {
       "source_type_name": "PDH",
