--- conflicted
+++ resolved
@@ -1,28 +1,4 @@
 {
-<<<<<<< HEAD
-  "categories": [
-    "os & system"
-  ],
-  "creates_events": false,
-  "display_name": "Process",
-  "guid": "1675eced-b435-464a-8f84-f65e438f838e",
-  "is_public": true,
-  "maintainer": "help@datadoghq.com",
-  "manifest_version": "1.0.0",
-  "metric_prefix": "system.",
-  "metric_to_check": "system.processes.cpu.pct",
-  "name": "process",
-  "public_title": "Processes",
-  "short_description": "Capture metrics and monitor the status of running processes.",
-  "support": "core",
-  "supported_os": [
-    "linux",
-    "mac_os",
-    "windows"
-  ],
-  "type": "check",
-  "integration_id": "system",
-=======
   "manifest_version": "2.0.0",
   "app_uuid": "43bff15c-c943-4153-a0dc-25bb557ac763",
   "app_id": "system",
@@ -49,7 +25,6 @@
     "sales_email": "info@datadoghq.com"
   },
   "oauth": {},
->>>>>>> 076cd0ec
   "assets": {
     "integration": {
       "source_type_name": "Process",
