# (C) Datadog, Inc. 2021-present
# All rights reserved
# Licensed under Simplified BSD License (see LICENSE)
from copy import deepcopy

import pytest

from . import common

pytestmark = [pytest.mark.e2e, common.snmp_integration_only]


def assert_network_devices_metadata(aggregator, events):
    actual_events = aggregator.get_event_platform_events("network-devices-metadata", parse_json=True)
    for event in actual_events:
        # `collect_timestamp` depend on check run time and cannot be asserted reliably,
        # we are replacing it with `0` if present
        if 'collect_timestamp' in event:
            event['collect_timestamp'] = 0
    assert events == actual_events


def test_e2e_core_metadata_f5(dd_agent_check):
    config = common.generate_container_instance_config([])
    instance = config['instances'][0]
    instance.update(
        {
            'community_string': 'f5-big-ip',
            'loader': 'core',
        }
    )

    aggregator = dd_agent_check(config, rate=False)

    device_ip = instance['ip_address']
    device_id = u'default:' + device_ip

    events = [
        {
            u'collect_timestamp': 0,
            u'devices': [
                {
                    u'description': u'BIG-IP Virtual Edition : Linux '
                    u'3.10.0-862.14.4.el7.ve.x86_64 : BIG-IP software '
                    u'release 15.0.1, build 0.0.11',
                    u'id': device_id,
                    u'id_tags': [
                        u'device_namespace:default',
                        u'snmp_device:' + device_ip,
                    ],
                    u'ip_address': device_ip,
                    u'name': u'f5-big-ip-adc-good-byol-1-vm.c.datadog-integrations-lab.internal',
                    u'profile': u'f5-big-ip',
                    u'status': 1,
<<<<<<< HEAD
                    u'serial_number': '26ff4a4d-190e-12ac-d4257ed36ba6',
                    u'subnet': u'',
=======
>>>>>>> 6929f1cb
                    u'sys_object_id': u'1.3.6.1.4.1.3375.2.1.3.4.43',
                    u'tags': [
                        u'device_namespace:default',
                        u'device_vendor:f5',
                        u'snmp_device:' + device_ip,
                        u'snmp_host:f5-big-ip-adc-good-byol-1-vm.c.datadog-integrations-lab.internal',
                        u'snmp_profile:f5-big-ip',
                    ],
                    u'vendor': u'f5',
                },
            ],
            u'interfaces': [
                {
                    u'admin_status': 1,
                    u'alias': u'desc5',
                    u'description': u'/Common/internal',
                    u'device_id': device_id,
                    u'id_tags': [u'interface:/Common/internal'],
                    u'index': 112,
                    u'mac_address': u'0x42010aa40033',
                    u'name': u'/Common/internal',
                    u'oper_status': 1,
                },
                {
                    u'admin_status': 1,
                    u'alias': u'desc1',
                    u'description': u'mgmt',
                    u'device_id': device_id,
                    u'id_tags': [u'interface:mgmt'],
                    u'index': 32,
                    u'mac_address': u'0x42010aa40033',
                    u'name': u'mgmt',
                    u'oper_status': 1,
                },
                {
                    u'admin_status': 1,
                    u'alias': u'desc2',
                    u'description': u'1.0',
                    u'device_id': device_id,
                    u'id_tags': [u'interface:1.0'],
                    u'index': 48,
                    u'mac_address': u'0x42010aa40033',
                    u'name': u'1.0',
                    u'oper_status': 1,
                },
                {
                    u'admin_status': 1,
                    u'alias': u'desc3',
                    u'description': u'/Common/http-tunnel',
                    u'device_id': device_id,
                    u'id_tags': [u'interface:/Common/http-tunnel'],
                    u'index': 80,
                    u'mac_address': u'0x42010aa40034',
                    u'name': u'/Common/http-tunnel',
                    u'oper_status': 4,
                },
                {
                    u'admin_status': 1,
                    u'alias': u'desc4',
                    u'description': u'/Common/socks-tunnel',
                    u'device_id': device_id,
                    u'id_tags': [u'interface:/Common/socks-tunnel'],
                    u'index': 96,
                    u'mac_address': u'0x42010aa40034',
                    u'name': u'/Common/socks-tunnel',
                    u'oper_status': 4,
                },
            ],
            u'namespace': u'default',
            u'subnet': u'',
        },
    ]
    assert_network_devices_metadata(aggregator, events)
<|MERGE_RESOLUTION|>--- conflicted
+++ resolved
@@ -52,11 +52,7 @@
                     u'name': u'f5-big-ip-adc-good-byol-1-vm.c.datadog-integrations-lab.internal',
                     u'profile': u'f5-big-ip',
                     u'status': 1,
-<<<<<<< HEAD
                     u'serial_number': '26ff4a4d-190e-12ac-d4257ed36ba6',
-                    u'subnet': u'',
-=======
->>>>>>> 6929f1cb
                     u'sys_object_id': u'1.3.6.1.4.1.3375.2.1.3.4.43',
                     u'tags': [
                         u'device_namespace:default',
