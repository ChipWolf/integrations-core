# (C) Datadog, Inc. 2010-present
# All rights reserved
# Licensed under Simplified BSD License (see LICENSE)
import copy
import fnmatch
import functools
import ipaddress
import json
import re
import threading
import weakref
from collections import defaultdict
from concurrent import futures
from typing import Any, DefaultDict, Dict, List, Optional, Tuple

from six import iteritems

from datadog_checks.base import AgentCheck, ConfigurationError, is_affirmative
from datadog_checks.base.errors import CheckException

from .commands import snmp_bulk, snmp_get, snmp_getnext
from .compat import read_persistent_cache, write_persistent_cache
from .config import InstanceConfig
from .discovery import discover_instances
from .exceptions import PySnmpError
from .metrics import as_metric_with_forced_type, as_metric_with_inferred_type
from .mibs import MIBLoader
from .models import OID
from .parsing import ColumnTag, IndexTag, ParsedMetric, ParsedTableMetric, SymbolTag
from .pysnmp_types import ObjectIdentity, ObjectType, noSuchInstance, noSuchObject
from .utils import (
    OIDPrinter,
    batches,
    get_default_profiles,
    get_profile_definition,
    oid_pattern_specificity,
    recursively_expand_base_profiles,
)

DEFAULT_OID_BATCH_SIZE = 10


def reply_invalid(oid):
    # type: (Any) -> bool
    return noSuchInstance.isSameTypeWith(oid) or noSuchObject.isSameTypeWith(oid)


class SnmpCheck(AgentCheck):

    SC_STATUS = 'snmp.can_check'
    _running = True
    _thread = None
    _executor = None
    _NON_REPEATERS = 0
    _MAX_REPETITIONS = 25
    _thread_factory = threading.Thread  # Store as an attribute for easier mocking.

    def __init__(self, *args, **kwargs):
        # type: (*Any, **Any) -> None
        super(SnmpCheck, self).__init__(*args, **kwargs)

        # Set OID batch size
        self.oid_batch_size = int(self.init_config.get('oid_batch_size', DEFAULT_OID_BATCH_SIZE))

        # Load Custom MIB directory
        self.mibs_path = self.init_config.get('mibs_folder')

        self.optimize_mib_memory_usage = is_affirmative(self.init_config.get('optimize_mib_memory_usage', False))

        self.ignore_nonincreasing_oid = is_affirmative(self.init_config.get('ignore_nonincreasing_oid', False))

        self.profiles = self._load_profiles()
        self.profiles_by_oid = self._get_profiles_mapping()

        self._config = self._build_config(self.instance)

    def _load_profiles(self):
        # type: () -> Dict[str, Dict[str, Any]]
        """
        Load the configured SNMP profiles.
        """
        configured_profiles = self.init_config.get('profiles')

        if configured_profiles is None:
            return get_default_profiles()

        profiles = {}

        for name, profile in configured_profiles.items():
            try:
                definition = get_profile_definition(profile)
            except Exception as exc:
                raise ConfigurationError("Couldn't read profile '{}': {}".format(name, exc))

            try:
                recursively_expand_base_profiles(definition)
            except Exception as exc:
                raise ConfigurationError("Failed to expand base profiles in profile '{}': {}".format(name, exc))

            profiles[name] = {'definition': definition}

        return profiles

    def _get_profiles_mapping(self):
        # type: () -> Dict[str, str]
        """
        Get the mapping from sysObjectID to profile.
        """
        profiles_by_oid = {}  # type: Dict[str, str]
        for name, profile in self.profiles.items():
            sys_object_oids = profile['definition'].get('sysobjectid')
            if sys_object_oids is None:
                continue
            if isinstance(sys_object_oids, str):
                sys_object_oids = [sys_object_oids]
            for sys_object_oid in sys_object_oids:
                profile_match = profiles_by_oid.get(sys_object_oid)
                if profile_match:
                    raise ConfigurationError(
                        "Profile {} has the same sysObjectID ({}) as {}".format(name, sys_object_oid, profile_match)
                    )
                else:
                    profiles_by_oid[sys_object_oid] = name
        return profiles_by_oid

    def _build_config(self, instance):
        # type: (dict) -> InstanceConfig
        loader = MIBLoader.shared_instance() if self.optimize_mib_memory_usage else MIBLoader()

        return InstanceConfig(
            instance,
            global_metrics=self.init_config.get('global_metrics', []),
            mibs_path=self.mibs_path,
            profiles=self.profiles,
            profiles_by_oid=self.profiles_by_oid,
            loader=loader,
            logger=self.log,
        )

    def _build_autodiscovery_config(self, source_instance, ip_address):
        # type: (dict, str) -> InstanceConfig
        instance = copy.deepcopy(source_instance)
        network_address = instance.pop('network_address')
        instance['ip_address'] = ip_address

        instance.setdefault('tags', [])
        instance['tags'].append('autodiscovery_subnet:{}'.format(network_address))

        return self._build_config(instance)

    def _get_instance_name(self, instance):
        # type: (Dict[str, Any]) -> Optional[str]
        name = instance.get('name')
        if name:
            return name

        ip = instance.get('ip_address')  # type: Optional[str]
        port = instance.get('port')  # type: Optional[int]

        if ip and port:
            return '{host}:{port}'.format(host=ip, port=port)
        elif ip:
            return ip
        else:
            return None

    def fetch_results(
<<<<<<< HEAD
        self, config,  # type: InstanceConfig
=======
        self,
        config,  # type: InstanceConfig
        scalar_oids,  # type: List[OID]
        next_oids,  # type: List[OID]
        bulk_oids,  # type: List[OID]
>>>>>>> a8e281bc
    ):
        # type: (...) -> Tuple[Dict[str, Dict[Tuple[str, ...], Any]], List[OID], Optional[str]]
        """
        Perform a snmpwalk on the domain specified by the oids, on the device
        configured in instance.

        Returns a dictionary:
        dict[oid/metric_name][row index] = value
        In case of scalar objects, the row index is just 0
        """
        results = defaultdict(dict)  # type: DefaultDict[str, Dict[Tuple[str, ...], Any]]
        enforce_constraints = config.enforce_constraints

<<<<<<< HEAD
        all_binds, error = self.fetch_oids(
            config,
            config.oid_config.scalar_oids,
            config.oid_config.next_oids,
            enforce_constraints=enforce_constraints,
        )
        for oid in config.oid_config.bulk_oids:
=======
        all_binds, error = self.fetch_oids(config, scalar_oids, next_oids, enforce_constraints=enforce_constraints)

        for oid in bulk_oids:
>>>>>>> a8e281bc
            try:
                self.log.debug('Running SNMP command getBulk on OID %s', oid)
                binds = snmp_bulk(
                    config,
                    oid.as_object_type(),
                    self._NON_REPEATERS,
                    self._MAX_REPETITIONS,
                    enforce_constraints,
                    self.ignore_nonincreasing_oid,
                )
                all_binds.extend(binds)
            except (PySnmpError, CheckException) as e:
                message = 'Failed to collect some metrics: {}'.format(e)
                if not error:
                    error = message
                self.warning(message)

        scalar_oids = []
        for result_oid, value in all_binds:
            oid = OID(result_oid)
            scalar_oids.append(oid)
            match = config.resolve_oid(oid)
            results[match.name][match.indexes] = value
        self.log.debug('Raw results: %s', OIDPrinter(results, with_values=False))
        # Freeze the result
        results.default_factory = None  # type: ignore
        return results, scalar_oids, error

    def fetch_oids(self, config, scalar_oids, next_oids, enforce_constraints):
        # type: (InstanceConfig, List[OID], List[OID], bool) -> Tuple[List[Any], Optional[str]]
        # UPDATE: We used to perform only a snmpgetnext command to fetch metric values.
        # It returns the wrong value when the OID passed is referring to a specific leaf.
        # For example:
        # snmpgetnext -v2c -c public localhost:11111 1.3.6.1.2.1.25.4.2.1.7.222
        # iso.3.6.1.2.1.25.4.2.1.7.224 = INTEGER: 2
        # SOLUTION: perform a snmpget command and fallback with snmpgetnext if not found
        error = None
        scalar_oids = [oid.as_object_type() for oid in scalar_oids]
        next_oids = [oid.as_object_type() for oid in next_oids]
        all_binds = []

        for oids_batch in batches(scalar_oids, size=self.oid_batch_size):
            try:
                self.log.debug('Running SNMP command get on OIDS: %s', OIDPrinter(oids_batch, with_values=False))

                var_binds = snmp_get(config, oids_batch, lookup_mib=enforce_constraints)
                self.log.debug('Returned vars: %s', OIDPrinter(var_binds, with_values=True))

                missing_results = []

                for var in var_binds:
                    result_oid, value = var
                    if reply_invalid(value):
                        oid_tuple = result_oid.asTuple()
                        missing_results.append(ObjectType(ObjectIdentity(oid_tuple)))
                    else:
                        all_binds.append(var)

                if missing_results:
                    # If we didn't catch the metric using snmpget, try snmpnext
                    next_oids.extend(missing_results)

            except (PySnmpError, CheckException) as e:
                message = 'Failed to collect some metrics: {}'.format(e)
                if not error:
                    error = message
                self.warning(message)

        for oids_batch in batches(next_oids, size=self.oid_batch_size):
            try:
                self.log.debug('Running SNMP command getNext on OIDS: %s', OIDPrinter(oids_batch, with_values=False))
                binds = list(
                    snmp_getnext(
                        config,
                        oids_batch,
                        lookup_mib=enforce_constraints,
                        ignore_nonincreasing_oid=self.ignore_nonincreasing_oid,
                    )
                )
                self.log.debug('Returned vars: %s', OIDPrinter(binds, with_values=True))
                all_binds.extend(binds)

            except (PySnmpError, CheckException) as e:
                message = 'Failed to collect some metrics: {}'.format(e)
                if not error:
                    error = message
                self.warning(message)

        return all_binds, error

    def fetch_sysobject_oid(self, config):
        # type: (InstanceConfig) -> str
        """Return the sysObjectID of the instance."""
        # Reference sysObjectID directly, see http://oidref.com/1.3.6.1.2.1.1.2
        oid = ObjectType(ObjectIdentity((1, 3, 6, 1, 2, 1, 1, 2, 0)))
        self.log.debug('Running SNMP command on OID: %s', OIDPrinter((oid,), with_values=False))
        var_binds = snmp_get(config, [oid], lookup_mib=False)
        self.log.debug('Returned vars: %s', OIDPrinter(var_binds, with_values=True))
        return var_binds[0][1].prettyPrint()

    def _profile_for_sysobject_oid(self, sys_object_oid):
        # type: (str) -> str
        """
        Return the most specific profile that matches the given sysObjectID.
        """
        matched_profiles_by_oid = {
            oid: self.profiles_by_oid[oid] for oid in self.profiles_by_oid if fnmatch.fnmatch(sys_object_oid, oid)
        }

        if not matched_profiles_by_oid:
            raise ConfigurationError('No profile matching sysObjectID {}'.format(sys_object_oid))

        oid = max(matched_profiles_by_oid.keys(), key=lambda oid: oid_pattern_specificity(oid))

        return matched_profiles_by_oid[oid]

    def _start_discovery(self):
        # type: () -> None
        cache = read_persistent_cache(self.check_id)
        if cache:
            hosts = json.loads(cache)
            for host in hosts:
                try:
                    ipaddress.ip_address(host)
                except ValueError:
                    write_persistent_cache(self.check_id, json.dumps([]))
                    break
                self._config.discovered_instances[host] = self._build_autodiscovery_config(self.instance, host)

        raw_discovery_interval = self._config.instance.get('discovery_interval', 3600)
        try:
            discovery_interval = float(raw_discovery_interval)
        except (ValueError, TypeError):
            message = 'discovery_interval could not be parsed as a number: {!r}'.format(raw_discovery_interval)
            raise ConfigurationError(message)

        # Pass a weakref to the discovery function to not have a reference cycle
        self._thread = self._thread_factory(
            target=discover_instances, args=(self._config, discovery_interval, weakref.ref(self)), name=self.name
        )
        self._thread.daemon = True
        self._thread.start()
        self._executor = futures.ThreadPoolExecutor(max_workers=self._config.workers)

    def check(self, instance):
        # type: (Dict[str, Any]) -> None
        config = self._config
        if config.ip_network:
            if self._thread is None:
                self._start_discovery()

            executor = self._executor
            if executor is None:
                raise RuntimeError("Expected executor be set")

            sent = []
            for host, discovered in list(config.discovered_instances.items()):
                future = executor.submit(self._check_device, discovered)
                sent.append(future)
                future.add_done_callback(functools.partial(self._on_check_device_done, host))
            futures.wait(sent)

            tags = ['network:{}'.format(config.ip_network)]
            tags.extend(config.tags)
            self.gauge('snmp.discovered_devices_count', len(config.discovered_instances), tags=tags)
        else:
            self._check_device(config)

    def _on_check_device_done(self, host, future):
        # type: (str, futures.Future) -> None
        config = self._config
        if future.result():
            config.failing_instances[host] += 1
            if config.failing_instances[host] >= config.allowed_failures:
                # Remove it from discovered instances, we'll re-discover it later if it reappears
                config.discovered_instances.pop(host)
                # Reset the failure counter as well
                config.failing_instances.pop(host)
        else:
            # Reset the counter if not's failing
            config.failing_instances.pop(host, None)

    def _check_device(self, config):
        # type: (InstanceConfig) -> Optional[str]
        # Reset errors
        if config.device is None:
            raise RuntimeError('No device set')  # pragma: no cover

        instance = config.instance
        error = results = None
        tags = config.tags
        if config.oid_config.should_reset():
            config.oid_config.reset()
        try:
<<<<<<< HEAD
            if not (config.oid_config.has_oids()):
=======
            if not (config.scalar_oids or config.next_oids or config.bulk_oids):
>>>>>>> a8e281bc
                sys_object_oid = self.fetch_sysobject_oid(config)
                profile = self._profile_for_sysobject_oid(sys_object_oid)
                config.refresh_with_profile(self.profiles[profile])
                config.add_profile_tag(profile)

<<<<<<< HEAD
            if config.oid_config.has_oids():
                self.log.debug('Querying %s', config.device)
                config.add_uptime_metric()
                results, scalar_oids, error = self.fetch_results(config)
                config.oid_config.update_scalar_oids(scalar_oids)
=======
            if config.scalar_oids or config.next_oids or config.bulk_oids:
                self.log.debug('Querying %s', config.device)
                config.add_uptime_metric()
                results, error = self.fetch_results(config, config.scalar_oids, config.next_oids, config.bulk_oids)
>>>>>>> a8e281bc
                tags = self.extract_metric_tags(config.parsed_metric_tags, results)
                tags.extend(config.tags)
                self.report_metrics(config.parsed_metrics, results, tags)
        except CheckException as e:
            error = str(e)
            self.warning(error)
        except Exception as e:
            if not error:
                error = 'Failed to collect metrics for {} - {}'.format(self._get_instance_name(instance), e)
            self.log.debug(error, exc_info=True)
            self.warning(error)
        finally:
            # At this point, `tags` might include some extra tags added in try clause

            # Sending `snmp.devices_monitored` with value 1 will allow users to count devices
            # by using `sum by {X}` queries in UI. X being a tag like `autodiscovery_subnet`, `snmp_profile`, etc
            self.gauge('snmp.devices_monitored', 1, tags=tags)

            # Report service checks
            status = self.OK
            if error:
                status = self.CRITICAL
                if results:
                    status = self.WARNING
            self.service_check(self.SC_STATUS, status, tags=tags, message=error)
        return error

    def extract_metric_tags(self, metric_tags, results):
        # type: (List[SymbolTag], Dict[str, dict]) -> List[str]
        extracted_tags = []  # type: List[str]
        for tag in metric_tags:
            if tag.symbol not in results:
                self.log.debug('Ignoring tag %s', tag.symbol)
                continue
            tag_values = list(results[tag.symbol].values())
            if len(tag_values) > 1:
                raise CheckException(
                    'You are trying to use a table column (OID `{}`) as a metric tag. This is not supported as '
                    '`metric_tags` can only refer to scalar OIDs.'.format(tag.symbol)
                )
            try:
                extracted_tags.extend(tag.parsed_metric_tag.matched_tags(tag_values[0]))
            except re.error as e:
                self.log.debug('Failed to match %s for %s: %s', tag_values[0], tag.symbol, e)
        return extracted_tags

    def report_metrics(
        self,
        metrics,  # type: List[ParsedMetric]
        results,  # type: Dict[str, Dict[Tuple[str, ...], Any]]
        tags,  # type: List[str]
    ):
        # type: (...) -> None
        """
        For each of the metrics specified gather the tags requested in the
        instance conf for each row.

        Submit the results to the aggregator.
        """
        for metric in metrics:
            name = metric.name
            if name not in results:
                self.log.debug('Ignoring metric %s', name)
                continue
            if isinstance(metric, ParsedTableMetric):
                for index, val in iteritems(results[name]):
                    metric_tags = tags + self.get_index_tags(index, results, metric.index_tags, metric.column_tags)
                    self.submit_metric(name, val, metric.forced_type, metric_tags, metric.options)
            else:
                result = list(results[name].items())
                if len(result) > 1:
                    self.log.warning('Several rows corresponding while the metric is supposed to be a scalar')
                    if metric.enforce_scalar:
                        # For backward compatibility reason, we publish the first value for OID.
                        continue
                val = result[0][1]
                metric_tags = tags + metric.tags
                self.submit_metric(name, val, metric.forced_type, metric_tags, metric.options)

    def get_index_tags(
        self,
        index,  # type: Tuple[str, ...]
        results,  # type: Dict[str, dict]
        index_tags,  # type: List[IndexTag]
        column_tags,  # type: List[ColumnTag]
    ):
        # type: (...) -> List[str]
        """
        Gather the tags for this row of the table (index) based on the
        results (all the results from the query).
        index_tags and column_tags are the tags to gather.
         - Those specified in index_tags contain the tag_group name and the
           index of the value we want to extract from the index tuple.
           cf. 1 for ipVersion in the IP-MIB::ipSystemStatsTable for example
         - Those specified in column_tags contain the name of a column, which
           could be a potential result, to use as a tage
           cf. ifDescr in the IF-MIB::ifTable for example
        """
        tags = []  # type: List[str]

        for index_tag in index_tags:
            raw_index_value = index_tag.index
            try:
                value = index[raw_index_value - 1]
            except IndexError:
                self.log.warning('Not enough indexes, skipping index %s', raw_index_value)
                continue
            tags.extend(index_tag.parsed_metric_tag.matched_tags(value))

        for column_tag in column_tags:
            raw_column_value = column_tag.column
            try:
                column_value = results[raw_column_value][index]
            except KeyError:
                self.log.warning('Column %s not present in the table, skipping this tag', raw_column_value)
                continue
            if reply_invalid(column_value):
                self.log.warning("Can't deduct tag from column %s", column_tag.column)
                continue
            value = column_value.prettyPrint()
            tags.extend(column_tag.parsed_metric_tag.matched_tags(value))
        return tags

    def monotonic_count_and_rate(self, metric, value, tags):
        # type: (str, Any, List[str]) -> None
        """Specific submission method which sends a metric both as a monotonic cound and a rate."""
        self.monotonic_count(metric, value, tags=tags)
        self.rate("{}.rate".format(metric), value, tags=tags)

    def submit_metric(self, name, snmp_value, forced_type, tags, options):
        # type: (str, Any, Optional[str], List[str], dict) -> None
        """
        Convert the values reported as pysnmp-Managed Objects to values and
        report them to the aggregator.
        """
        try:
            self._do_submit_metric(name, snmp_value, forced_type, tags, options)
        except Exception as e:
            msg = (
                'Unable to submit metric `{}` with '
                'value=`{}` ({}), forced_type=`{}`, tags=`{}`, options=`{}`: {}'.format(
                    name, snmp_value, type(snmp_value), forced_type, tags, options, e
                )
            )
            self.log.warning(msg)
            self.log.debug(msg, exc_info=True)

    def _do_submit_metric(self, name, snmp_value, forced_type, tags, options):
        # type: (str, Any, Optional[str], List[str], dict) -> None

        if reply_invalid(snmp_value):
            # Metrics not present in the queried object
            self.log.warning('No such Mib available: %s', name)
            return

        if 'metric_suffix' in options:
            metric_name = self.normalize('{}.{}'.format(name, options['metric_suffix']), prefix='snmp')
        else:
            metric_name = self.normalize(name, prefix='snmp')

        if forced_type is not None:
            metric = as_metric_with_forced_type(snmp_value, forced_type, options)
        else:
            metric = as_metric_with_inferred_type(snmp_value)

        if metric is None:
            raise RuntimeError('Unsupported metric type {} for {}'.format(type(snmp_value), metric_name))

        submit_func = getattr(self, metric['type'])
        submit_func(metric_name, metric['value'], tags=tags)<|MERGE_RESOLUTION|>--- conflicted
+++ resolved
@@ -165,15 +165,7 @@
             return None
 
     def fetch_results(
-<<<<<<< HEAD
         self, config,  # type: InstanceConfig
-=======
-        self,
-        config,  # type: InstanceConfig
-        scalar_oids,  # type: List[OID]
-        next_oids,  # type: List[OID]
-        bulk_oids,  # type: List[OID]
->>>>>>> a8e281bc
     ):
         # type: (...) -> Tuple[Dict[str, Dict[Tuple[str, ...], Any]], List[OID], Optional[str]]
         """
@@ -187,7 +179,6 @@
         results = defaultdict(dict)  # type: DefaultDict[str, Dict[Tuple[str, ...], Any]]
         enforce_constraints = config.enforce_constraints
 
-<<<<<<< HEAD
         all_binds, error = self.fetch_oids(
             config,
             config.oid_config.scalar_oids,
@@ -195,11 +186,6 @@
             enforce_constraints=enforce_constraints,
         )
         for oid in config.oid_config.bulk_oids:
-=======
-        all_binds, error = self.fetch_oids(config, scalar_oids, next_oids, enforce_constraints=enforce_constraints)
-
-        for oid in bulk_oids:
->>>>>>> a8e281bc
             try:
                 self.log.debug('Running SNMP command getBulk on OID %s', oid)
                 binds = snmp_bulk(
@@ -394,28 +380,17 @@
         if config.oid_config.should_reset():
             config.oid_config.reset()
         try:
-<<<<<<< HEAD
             if not (config.oid_config.has_oids()):
-=======
-            if not (config.scalar_oids or config.next_oids or config.bulk_oids):
->>>>>>> a8e281bc
                 sys_object_oid = self.fetch_sysobject_oid(config)
                 profile = self._profile_for_sysobject_oid(sys_object_oid)
                 config.refresh_with_profile(self.profiles[profile])
                 config.add_profile_tag(profile)
 
-<<<<<<< HEAD
             if config.oid_config.has_oids():
                 self.log.debug('Querying %s', config.device)
                 config.add_uptime_metric()
                 results, scalar_oids, error = self.fetch_results(config)
                 config.oid_config.update_scalar_oids(scalar_oids)
-=======
-            if config.scalar_oids or config.next_oids or config.bulk_oids:
-                self.log.debug('Querying %s', config.device)
-                config.add_uptime_metric()
-                results, error = self.fetch_results(config, config.scalar_oids, config.next_oids, config.bulk_oids)
->>>>>>> a8e281bc
                 tags = self.extract_metric_tags(config.parsed_metric_tags, results)
                 tags.extend(config.tags)
                 self.report_metrics(config.parsed_metrics, results, tags)
