--- conflicted
+++ resolved
@@ -1,30 +1,4 @@
 {
-<<<<<<< HEAD
-  "categories": [
-    "aws",
-    "containers",
-    "orchestration",
-    "log collection"
-  ],
-  "creates_events": false,
-  "display_name": "Amazon EKS Anywhere",
-  "guid": "2f0cb8fd-5541-419d-8e58-af9b80cf4d80",
-  "is_public": true,
-  "maintainer": "help@datadoghq.com",
-  "manifest_version": "1.0.0",
-  "metric_prefix": "aws.eks.",
-  "name": "eks_anywhere",
-  "public_title": "Amazon EKS Anywhere",
-  "short_description": "An EKS deployment option for operating Kubernetes clusters on-premises",
-  "support": "core",
-  "supported_os": [
-    "linux",
-    "mac_os",
-    "windows"
-  ],
-  "type": "check",
-  "integration_id": "eks-anywhere",
-=======
   "manifest_version": "2.0.0",
   "app_uuid": "21bd91d8-7594-4c2f-bbd8-11595e4511d1",
   "app_id": "eks-anywhere",
@@ -54,7 +28,6 @@
     "sales_email": "info@datadoghq.com"
   },
   "oauth": {},
->>>>>>> 7bf7924d
   "assets": {
     "integration": {
       "source_type_name": "Amazon EKS Anywhere",
