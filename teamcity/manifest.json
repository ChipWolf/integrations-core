--- conflicted
+++ resolved
@@ -1,33 +1,4 @@
 {
-<<<<<<< HEAD
-  "categories": [
-    "configuration & deployment",
-    "autodiscovery",
-    "log collection"
-  ],
-  "creates_events": true,
-  "display_name": "Teamcity",
-  "guid": "b390dd3f-47d5-4555-976a-36722833f000",
-  "is_public": true,
-  "maintainer": "help@datadoghq.com",
-  "manifest_version": "1.0.0",
-  "metric_prefix": "teamcity.",
-  "name": "teamcity",
-  "process_signatures": [
-    "teamcity-server.sh",
-    "teamcity-server"
-  ],
-  "public_title": "Teamcity",
-  "short_description": "Track builds and understand the performance impact of every deploy.",
-  "support": "core",
-  "supported_os": [
-    "linux",
-    "mac_os",
-    "windows"
-  ],
-  "type": "check",
-  "integration_id": "teamcity",
-=======
   "manifest_version": "2.0.0",
   "app_uuid": "8dd65d36-9cb4-4295-bb0c-68d67c0cdd4b",
   "app_id": "teamcity",
@@ -38,7 +9,7 @@
     "support": "README.md#Support",
     "changelog": "CHANGELOG.md",
     "description": "Track builds and understand the performance impact of every deploy.",
-    "title": "Teamcity Integration",
+    "title": "Teamcity",
     "media": [],
     "classifier_tags": [
       "Supported OS::Linux",
@@ -56,7 +27,6 @@
     "sales_email": "info@datadoghq.com"
   },
   "oauth": {},
->>>>>>> 2617fe5b
   "assets": {
     "integration": {
       "source_type_name": "Teamcity",
