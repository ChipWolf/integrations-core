--- conflicted
+++ resolved
@@ -1,33 +1,4 @@
 {
-<<<<<<< HEAD
-  "categories": [
-    "web",
-    "log collection",
-    "autodiscovery"
-  ],
-  "creates_events": false,
-  "display_name": "Kong",
-  "guid": "f1098d6f-b393-4374-81c0-47c0a142aeef",
-  "is_public": true,
-  "maintainer": "help@datadoghq.com",
-  "manifest_version": "1.0.0",
-  "metric_prefix": "kong.",
-  "metric_to_check": "kong.total_requests",
-  "name": "kong",
-  "process_signatures": [
-    "kong start"
-  ],
-  "public_title": "Kong",
-  "short_description": "Track total requests, response codes, client connections, and more.",
-  "support": "core",
-  "supported_os": [
-    "linux",
-    "mac_os",
-    "windows"
-  ],
-  "type": "check",
-  "integration_id": "kong",
-=======
   "manifest_version": "2.0.0",
   "app_uuid": "41e7a8cb-07b6-46cc-a087-53e87736b5c7",
   "app_id": "kong",
@@ -56,7 +27,6 @@
     "sales_email": "info@datadoghq.com"
   },
   "oauth": {},
->>>>>>> 076cd0ec
   "assets": {
     "integration": {
       "source_type_name": "Kong",
