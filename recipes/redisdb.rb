--- conflicted
+++ resolved
@@ -13,10 +13,7 @@
 #   ]
 datadog_monitor 'redisdb' do
   instances node['datadog']['redisdb']['instances']
-<<<<<<< HEAD
   logs node['datadog']['redisdb']['logs']
-=======
   action :add
   notifies :restart, 'service[datadog-agent]' if node['datadog']['agent_start']
->>>>>>> e505416e
 end