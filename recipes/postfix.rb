#
# Cookbook Name:: datadog
# Recipe:: postfix
#

# Monitor postfix
#
# Assuming you have 2 instances "prod" and "test", you will need to set
# up the following attributes at some point in your Chef run, in either
# a role or another cookbook.
#
# node['datadog']['postfix']['instances'] = [
#   {
#     'directory' => '/var/spool/postfix',
#     'queues' => ['incoming', 'active', 'deferred'],
#     'tags' => ['prod', 'postfix_core']
#   },
#   {
#     'directory' => '/var/spool/postfix',
#     'queues' => ['bounce'],
#     'tags' => ['test']
#   }
# ]
#

include_recipe 'datadog::dd-agent'
include_recipe 'sudo' # ~FC007 uses `suggests`

postfix_instances = Array(node['datadog']['postfix']['instances'])
postfix_commands = postfix_instances.map do |instance|
  instance['queues'].map do |queue|
    "/usr/bin/find #{instance['directory']}/#{queue} -type f"
  end
end

sudo 'dd-agent-find-postfix' do
  user 'dd-agent'
  nopasswd true
  commands postfix_commands.flatten.uniq
  only_if { postfix_instances.any? }
end

datadog_monitor 'postfix' do
  instances postfix_instances
<<<<<<< HEAD
  logs node['datadog']['postfix']['logs']
=======
  action :add
  notifies :restart, 'service[datadog-agent]' if node['datadog']['agent_start']
>>>>>>> e505416e
end<|MERGE_RESOLUTION|>--- conflicted
+++ resolved
@@ -42,10 +42,7 @@
 
 datadog_monitor 'postfix' do
   instances postfix_instances
-<<<<<<< HEAD
   logs node['datadog']['postfix']['logs']
-=======
   action :add
   notifies :restart, 'service[datadog-agent]' if node['datadog']['agent_start']
->>>>>>> e505416e
 end